--- conflicted
+++ resolved
@@ -1,56 +1,49 @@
-<<<<<<< HEAD
 /*
  * Copyright (c) 2007 Mockito contributors
  * This program is made available under the terms of the MIT License.
  */
-=======
-/*
- * Copyright (c) 2007 Mockito contributors
- * This program is made available under the terms of the MIT License.
- */
->>>>>>> 2881aefc
-package org.mockitousage.bugs;
-
-import org.junit.Ignore;
-import org.junit.Test;
-import org.mockito.Mockito;
-import org.mockito.exceptions.misusing.MissingMethodInvocationException;
-
-import static org.fest.assertions.Assertions.assertThat;
-import static org.junit.Assert.fail;
-import static org.mockito.Mockito.mock;
-
-//see bug 212
-// @Ignore("needs fixing")
-public class ParentClassNotPublicVeryWeirdBugTest {
-    
-    class SuperClass {
-        public boolean isValid() {
-            System.out.println(" cool: " + System.currentTimeMillis());
-          return false;
-        }
-      }
-    
-    public class ClassForMocking extends SuperClass {
-    }
-    
-    @Test
-    @Ignore("needs fixing")
-    public void is_valid_mocked() {
-        ClassForMocking clazzMock = mock(ClassForMocking.class);
-        Mockito.when(clazzMock.isValid()).thenReturn(true);
-    }
-
-    @Test
-    public void report_why_this_exception_happen() throws Exception {
-        ClassForMocking clazzMock = mock(ClassForMocking.class);
-        try {
-            Mockito.when(clazzMock.isValid()).thenReturn(true);
-            fail();
-        } catch (MissingMethodInvocationException e) {
-            assertThat(e.getMessage())
-                    .contains("the parent of the mocked class is not public.")
-                    .contains("It is a limitation of the mock engine");
-        }
-    }
+package org.mockitousage.bugs;
+
+import org.junit.Ignore;
+import org.junit.Test;
+import org.mockito.Mockito;
+import org.mockito.exceptions.misusing.MissingMethodInvocationException;
+
+import static org.fest.assertions.Assertions.assertThat;
+import static org.junit.Assert.fail;
+import static org.mockito.Mockito.mock;
+
+//see bug 212
+// @Ignore("needs fixing")
+public class ParentClassNotPublicVeryWeirdBugTest {
+    
+    class SuperClass {
+        public boolean isValid() {
+            System.out.println(" cool: " + System.currentTimeMillis());
+          return false;
+        }
+      }
+    
+    public class ClassForMocking extends SuperClass {
+    }
+    
+    @Test
+    @Ignore("needs fixing")
+    public void is_valid_mocked() {
+        ClassForMocking clazzMock = mock(ClassForMocking.class);
+        Mockito.when(clazzMock.isValid()).thenReturn(true);
+    }
+
+    @Test
+    public void report_why_this_exception_happen() throws Exception {
+        ClassForMocking clazzMock = mock(ClassForMocking.class);
+        try {
+            Mockito.when(clazzMock.isValid()).thenReturn(true);
+            fail();
+        } catch (MissingMethodInvocationException e) {
+            assertThat(e.getMessage())
+                    .contains("the parent of the mocked class is not public.")
+                    .contains("It is a limitation of the mock engine");
+        }
+    }
 }