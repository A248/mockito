<<<<<<< HEAD
/*
 * Copyright (c) 2007 Mockito contributors
 * This program is made available under the terms of the MIT License.
 */
=======
/*
 * Copyright (c) 2007 Mockito contributors
 * This program is made available under the terms of the MIT License.
 */
>>>>>>> 2881aefc
package org.mockito.internal.util;

import java.util.ArrayList;
import java.util.Collection;
import java.util.List;

import org.junit.Test;
import org.mockito.exceptions.base.MockitoException;
import org.mockitousage.IMethods;
import org.mockitoutil.TestBase;

import static java.util.Arrays.asList;

@SuppressWarnings("unchecked")
public class MockCreationValidatorTest extends TestBase {

    final class FinalClass {}
    MockCreationValidator validator = new MockCreationValidator();
    
    @Test
    public void shouldNotAllowExtraInterfaceThatIsTheSameAsTheMockedType() throws Exception {
        try {
            //when
            validator.validateExtraInterfaces(IMethods.class, (Collection) asList(IMethods.class));
            fail();
        } catch (MockitoException e) {
            //then
            assertContains("You mocked following type: IMethods", e.getMessage());
        }
    }
        
    @Test
    public void shouldNotAllowsInconsistentTypes() throws Exception {
        try {
            //when
            validator.validateMockedType(List.class, new ArrayList());
            fail();
            //then
        } catch(MockitoException e) {}
    }
    
    @Test
    public void shouldAllowOnlyConsistentTypes() throws Exception {
        //when
        validator.validateMockedType(ArrayList.class, new ArrayList());
        //then no exception is thrown
    }
    
    @Test
    public void shouldValidationBeSafeWhenNullsPassed() throws Exception {
        //when
        validator.validateMockedType(null, new ArrayList());
        //or
        validator.validateMockedType(ArrayList.class, null);
        //then no exception is thrown
    }
}<|MERGE_RESOLUTION|>--- conflicted
+++ resolved
@@ -1,68 +1,61 @@
-<<<<<<< HEAD
 /*
  * Copyright (c) 2007 Mockito contributors
  * This program is made available under the terms of the MIT License.
  */
-=======
-/*
- * Copyright (c) 2007 Mockito contributors
- * This program is made available under the terms of the MIT License.
- */
->>>>>>> 2881aefc
-package org.mockito.internal.util;
-
-import java.util.ArrayList;
-import java.util.Collection;
-import java.util.List;
-
-import org.junit.Test;
-import org.mockito.exceptions.base.MockitoException;
-import org.mockitousage.IMethods;
-import org.mockitoutil.TestBase;
-
-import static java.util.Arrays.asList;
-
-@SuppressWarnings("unchecked")
-public class MockCreationValidatorTest extends TestBase {
-
-    final class FinalClass {}
-    MockCreationValidator validator = new MockCreationValidator();
-    
-    @Test
-    public void shouldNotAllowExtraInterfaceThatIsTheSameAsTheMockedType() throws Exception {
-        try {
-            //when
-            validator.validateExtraInterfaces(IMethods.class, (Collection) asList(IMethods.class));
-            fail();
-        } catch (MockitoException e) {
-            //then
-            assertContains("You mocked following type: IMethods", e.getMessage());
-        }
-    }
-        
-    @Test
-    public void shouldNotAllowsInconsistentTypes() throws Exception {
-        try {
-            //when
-            validator.validateMockedType(List.class, new ArrayList());
-            fail();
-            //then
-        } catch(MockitoException e) {}
-    }
-    
-    @Test
-    public void shouldAllowOnlyConsistentTypes() throws Exception {
-        //when
-        validator.validateMockedType(ArrayList.class, new ArrayList());
-        //then no exception is thrown
-    }
-    
-    @Test
-    public void shouldValidationBeSafeWhenNullsPassed() throws Exception {
-        //when
-        validator.validateMockedType(null, new ArrayList());
-        //or
-        validator.validateMockedType(ArrayList.class, null);
-        //then no exception is thrown
-    }
+package org.mockito.internal.util;
+
+import java.util.ArrayList;
+import java.util.Collection;
+import java.util.List;
+
+import org.junit.Test;
+import org.mockito.exceptions.base.MockitoException;
+import org.mockitousage.IMethods;
+import org.mockitoutil.TestBase;
+
+import static java.util.Arrays.asList;
+
+@SuppressWarnings("unchecked")
+public class MockCreationValidatorTest extends TestBase {
+
+    final class FinalClass {}
+    MockCreationValidator validator = new MockCreationValidator();
+    
+    @Test
+    public void shouldNotAllowExtraInterfaceThatIsTheSameAsTheMockedType() throws Exception {
+        try {
+            //when
+            validator.validateExtraInterfaces(IMethods.class, (Collection) asList(IMethods.class));
+            fail();
+        } catch (MockitoException e) {
+            //then
+            assertContains("You mocked following type: IMethods", e.getMessage());
+        }
+    }
+        
+    @Test
+    public void shouldNotAllowsInconsistentTypes() throws Exception {
+        try {
+            //when
+            validator.validateMockedType(List.class, new ArrayList());
+            fail();
+            //then
+        } catch(MockitoException e) {}
+    }
+    
+    @Test
+    public void shouldAllowOnlyConsistentTypes() throws Exception {
+        //when
+        validator.validateMockedType(ArrayList.class, new ArrayList());
+        //then no exception is thrown
+    }
+    
+    @Test
+    public void shouldValidationBeSafeWhenNullsPassed() throws Exception {
+        //when
+        validator.validateMockedType(null, new ArrayList());
+        //or
+        validator.validateMockedType(ArrayList.class, null);
+        //then no exception is thrown
+    }
 }