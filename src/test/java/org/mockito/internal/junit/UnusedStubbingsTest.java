/*
 * Copyright (c) 2017 Mockito contributors
 * This program is made available under the terms of the MIT License.
 */
package org.mockito.internal.junit;

import java.util.Arrays;
import org.junit.Test;
import org.mockito.internal.invocation.InvocationBuilder;
import org.mockito.internal.stubbing.StubbedInvocationMatcher;
import org.mockito.internal.util.SimpleMockitoLogger;
import org.mockito.stubbing.Stubbing;
import org.mockitoutil.TestBase;

import static org.junit.Assert.assertEquals;
import static org.mockito.internal.stubbing.answers.DoesNothing.doesNothing;

public class UnusedStubbingsTest extends TestBase {

    SimpleMockitoLogger logger = new SimpleMockitoLogger();

    @Test
    public void no_unused_stubbings() throws Exception {
        //given
        UnusedStubbings stubbings = new UnusedStubbings(Arrays.<Stubbing> asList());

        //when
        stubbings.format("MyTest.myTestMethod", logger);

        //then
        assertEquals("", logger.getLoggedInfo());
    }

    @Test
    public void unused_stubbings() throws Exception {
        //given
<<<<<<< HEAD
        UnusedStubbings stubbings = new UnusedStubbings((List) asList(
=======
        UnusedStubbings stubbings = new UnusedStubbings(Arrays.asList(
>>>>>>> 4450f8b1
            new StubbedInvocationMatcher(new InvocationBuilder().toInvocationMatcher(), doesNothing()),
            new StubbedInvocationMatcher(new InvocationBuilder().toInvocationMatcher(), doesNothing())
        ));


        //when
        stubbings.format("MyTest.myTestMethod", logger);

        //then
        assertEquals(
                "[MockitoHint] MyTest.myTestMethod (see javadoc for MockitoHint):\n" +
                        "[MockitoHint] 1. Unused -> at sun.reflect.NativeMethodAccessorImpl.invoke0(Native Method)\n" +
                        "[MockitoHint] 2. Unused -> at sun.reflect.NativeMethodAccessorImpl.invoke0(Native Method)\n",
                filterLineNo(logger.getLoggedInfo()));
    }
}<|MERGE_RESOLUTION|>--- conflicted
+++ resolved
@@ -34,11 +34,7 @@
     @Test
     public void unused_stubbings() throws Exception {
         //given
-<<<<<<< HEAD
-        UnusedStubbings stubbings = new UnusedStubbings((List) asList(
-=======
         UnusedStubbings stubbings = new UnusedStubbings(Arrays.asList(
->>>>>>> 4450f8b1
             new StubbedInvocationMatcher(new InvocationBuilder().toInvocationMatcher(), doesNothing()),
             new StubbedInvocationMatcher(new InvocationBuilder().toInvocationMatcher(), doesNothing())
         ));
