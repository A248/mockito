<<<<<<< HEAD
/*
 * Copyright (c) 2007 Mockito contributors
 * This program is made available under the terms of the MIT License.
 */
=======
/*
 * Copyright (c) 2007 Mockito contributors
 * This program is made available under the terms of the MIT License.
 */
>>>>>>> 2881aefc
package org.mockito.internal.stubbing;

import java.io.Serializable;
import java.util.Queue;
import java.util.concurrent.ConcurrentLinkedQueue;

import org.mockito.internal.invocation.InvocationMatcher;
import org.mockito.invocation.DescribedInvocation;
import org.mockito.invocation.InvocationOnMock;
import org.mockito.stubbing.Answer;

@SuppressWarnings("unchecked")
public class StubbedInvocationMatcher extends InvocationMatcher implements Answer, Serializable {

    private static final long serialVersionUID = 4919105134123672727L;
    private final Queue<Answer> answers = new ConcurrentLinkedQueue<Answer>();
    private DescribedInvocation usedAt;

    public StubbedInvocationMatcher(InvocationMatcher invocation, Answer answer) {
        super(invocation.getInvocation(), invocation.getMatchers());
        this.answers.add(answer);
    }

    public Object answer(InvocationOnMock invocation) throws Throwable {
        //see ThreadsShareGenerouslyStubbedMockTest
        Answer a;
        synchronized(answers) {
            a = answers.size() == 1 ? answers.peek() : answers.poll();
        }
        return a.answer(invocation);
    }

    public void addAnswer(Answer answer) {
        answers.add(answer);
    }

    public void markStubUsed(DescribedInvocation usedAt) {
        this.usedAt = usedAt;
    }

    public boolean wasUsed() {
        return usedAt != null;
    }

    @Override
    public String toString() {
        return super.toString() + " stubbed with: " + answers;
    }
}<|MERGE_RESOLUTION|>--- conflicted
+++ resolved
@@ -1,60 +1,53 @@
-<<<<<<< HEAD
 /*
  * Copyright (c) 2007 Mockito contributors
  * This program is made available under the terms of the MIT License.
  */
-=======
-/*
- * Copyright (c) 2007 Mockito contributors
- * This program is made available under the terms of the MIT License.
- */
->>>>>>> 2881aefc
-package org.mockito.internal.stubbing;
-
-import java.io.Serializable;
-import java.util.Queue;
-import java.util.concurrent.ConcurrentLinkedQueue;
-
-import org.mockito.internal.invocation.InvocationMatcher;
-import org.mockito.invocation.DescribedInvocation;
-import org.mockito.invocation.InvocationOnMock;
-import org.mockito.stubbing.Answer;
-
-@SuppressWarnings("unchecked")
-public class StubbedInvocationMatcher extends InvocationMatcher implements Answer, Serializable {
-
-    private static final long serialVersionUID = 4919105134123672727L;
-    private final Queue<Answer> answers = new ConcurrentLinkedQueue<Answer>();
-    private DescribedInvocation usedAt;
-
-    public StubbedInvocationMatcher(InvocationMatcher invocation, Answer answer) {
-        super(invocation.getInvocation(), invocation.getMatchers());
-        this.answers.add(answer);
-    }
-
-    public Object answer(InvocationOnMock invocation) throws Throwable {
-        //see ThreadsShareGenerouslyStubbedMockTest
-        Answer a;
-        synchronized(answers) {
-            a = answers.size() == 1 ? answers.peek() : answers.poll();
-        }
-        return a.answer(invocation);
-    }
-
-    public void addAnswer(Answer answer) {
-        answers.add(answer);
-    }
-
-    public void markStubUsed(DescribedInvocation usedAt) {
-        this.usedAt = usedAt;
-    }
-
-    public boolean wasUsed() {
-        return usedAt != null;
-    }
-
-    @Override
-    public String toString() {
-        return super.toString() + " stubbed with: " + answers;
-    }
+package org.mockito.internal.stubbing;
+
+import java.io.Serializable;
+import java.util.Queue;
+import java.util.concurrent.ConcurrentLinkedQueue;
+
+import org.mockito.internal.invocation.InvocationMatcher;
+import org.mockito.invocation.DescribedInvocation;
+import org.mockito.invocation.InvocationOnMock;
+import org.mockito.stubbing.Answer;
+
+@SuppressWarnings("unchecked")
+public class StubbedInvocationMatcher extends InvocationMatcher implements Answer, Serializable {
+
+    private static final long serialVersionUID = 4919105134123672727L;
+    private final Queue<Answer> answers = new ConcurrentLinkedQueue<Answer>();
+    private DescribedInvocation usedAt;
+
+    public StubbedInvocationMatcher(InvocationMatcher invocation, Answer answer) {
+        super(invocation.getInvocation(), invocation.getMatchers());
+        this.answers.add(answer);
+    }
+
+    public Object answer(InvocationOnMock invocation) throws Throwable {
+        //see ThreadsShareGenerouslyStubbedMockTest
+        Answer a;
+        synchronized(answers) {
+            a = answers.size() == 1 ? answers.peek() : answers.poll();
+        }
+        return a.answer(invocation);
+    }
+
+    public void addAnswer(Answer answer) {
+        answers.add(answer);
+    }
+
+    public void markStubUsed(DescribedInvocation usedAt) {
+        this.usedAt = usedAt;
+    }
+
+    public boolean wasUsed() {
+        return usedAt != null;
+    }
+
+    @Override
+    public String toString() {
+        return super.toString() + " stubbed with: " + answers;
+    }
 }