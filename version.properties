--- conflicted
+++ resolved
@@ -1,17 +1,8 @@
-<<<<<<< HEAD
+#Currently building Mockito version
 version=3.0.0-beta.1
-#Currently building Mockito version
-version=2.8.5
-
-#Used for generating notable release notes
-notableVersions=2.7.1, 2.6.1, 2.5.0, 2.4.0
-=======
-#Currently building Mockito version
-version=2.10.3
 
 #Previous version used to generate release notes delta
 previousVersion=2.10.2
->>>>>>> 4450f8b1
 
 #Not published currently, see https://github.com/mockito/mockito/issues/962
 mockito.testng.version=1.0